--- conflicted
+++ resolved
@@ -25,11 +25,8 @@
 import io.pravega.client.stream.impl.Controller;
 import io.pravega.client.stream.impl.ControllerImpl;
 import io.pravega.client.stream.impl.JavaSerializer;
-<<<<<<< HEAD
+import io.pravega.common.Exceptions;
 import io.pravega.common.concurrent.ExecutorServiceHelpers;
-=======
-import io.pravega.common.Exceptions;
->>>>>>> 6b3555d7
 import io.pravega.common.concurrent.FutureHelpers;
 import io.pravega.common.util.Retry;
 import io.pravega.test.system.framework.Environment;
@@ -48,10 +45,6 @@
 import java.util.TreeSet;
 import java.util.concurrent.CompletableFuture;
 import java.util.concurrent.ConcurrentLinkedQueue;
-<<<<<<< HEAD
-=======
-import java.util.concurrent.Executors;
->>>>>>> 6b3555d7
 import java.util.concurrent.ScheduledExecutorService;
 import java.util.concurrent.atomic.AtomicBoolean;
 import java.util.concurrent.atomic.AtomicLong;
@@ -82,13 +75,9 @@
     //Duration for which the system test waits for writes/reads to happen post failover.
     //10s (SessionTimeout) + 10s (RebalanceContainers) + 20s (For Container recovery + start) + NetworkDelays
     private static final int WAIT_AFTER_FAILOVER_MILLIS = 40 * 1000;
-<<<<<<< HEAD
-    private  List<CompletableFuture<Void>> txnStatusFutureList = new ArrayList<>();
-=======
     private final List<EventStreamReader<Long>> readerList = synchronizedList(new ArrayList<>());
     private final List<EventStreamWriter<Long>> writerList = synchronizedList(new ArrayList<>());
     private final List<CompletableFuture<Void>> txnStatusFutureList = synchronizedList(new ArrayList<>());
->>>>>>> 6b3555d7
     private ScheduledExecutorService executorService;
     private AtomicBoolean stopReadFlag;
     private AtomicBoolean stopWriteFlag;
@@ -184,11 +173,7 @@
         assertTrue(segmentStoreInstance.isRunning());
         log.info("Pravega Segmentstore service instance details: {}", segmentStoreInstance.getServiceDetails());
         //executor service
-<<<<<<< HEAD
         executorService = ExecutorServiceHelpers.newScheduledThreadPool(NUM_READERS + NUM_WRITERS, "MultiReaderTxnWriterWithFailoverTest");
-=======
-        executorService = Executors.newScheduledThreadPool(NUM_READERS + NUM_WRITERS);
->>>>>>> 6b3555d7
         //get Controller Uri
         controller = new ControllerImpl(controllerURIDirect, executorService);
         //read and write count variables
