/**
 * Copyright (c) 2017 Dell Inc., or its subsidiaries. All Rights Reserved.
 *
 * Licensed under the Apache License, Version 2.0 (the "License");
 * you may not use this file except in compliance with the License.
 * You may obtain a copy of the License at
 *
 * http://www.apache.org/licenses/LICENSE-2.0
 */
package io.pravega.test.system;

import io.pravega.client.ClientFactory;
import io.pravega.client.admin.ReaderGroupManager;
import io.pravega.client.admin.StreamManager;
import io.pravega.client.admin.impl.StreamManagerImpl;
import io.pravega.client.netty.impl.ConnectionFactory;
import io.pravega.client.netty.impl.ConnectionFactoryImpl;
import io.pravega.client.stream.EventStreamReader;
import io.pravega.client.stream.EventStreamWriter;
import io.pravega.client.stream.EventWriterConfig;
import io.pravega.client.stream.ReaderConfig;
import io.pravega.client.stream.ReaderGroupConfig;
import io.pravega.client.stream.ScalingPolicy;
import io.pravega.client.stream.StreamConfiguration;
import io.pravega.client.stream.impl.ClientFactoryImpl;
import io.pravega.client.stream.impl.Controller;
import io.pravega.client.stream.impl.ControllerImpl;
import io.pravega.client.stream.impl.ControllerImplConfig;
import io.pravega.client.stream.impl.JavaSerializer;
import io.pravega.common.Exceptions;
import io.pravega.common.concurrent.FutureHelpers;
import io.pravega.test.system.framework.Environment;
import io.pravega.test.system.framework.SystemTestRunner;
import io.pravega.test.system.framework.services.BookkeeperService;
import io.pravega.test.system.framework.services.PravegaControllerService;
import io.pravega.test.system.framework.services.PravegaSegmentStoreService;
import io.pravega.test.system.framework.services.Service;
import io.pravega.test.system.framework.services.ZookeeperService;
import java.net.URI;
import java.net.URISyntaxException;
import java.util.ArrayList;
import java.util.Collections;
import java.util.List;
import java.util.Random;
import java.util.TreeSet;
import java.util.concurrent.CompletableFuture;
import java.util.concurrent.ConcurrentLinkedQueue;
import java.util.concurrent.ExecutorService;
import java.util.concurrent.Executors;
import java.util.concurrent.atomic.AtomicBoolean;
import java.util.concurrent.atomic.AtomicLong;
import java.util.stream.Collectors;
import lombok.Cleanup;
import lombok.extern.slf4j.Slf4j;
import mesosphere.marathon.client.utils.MarathonException;
import org.junit.After;
import org.junit.Before;
import org.junit.Test;
import org.junit.runner.RunWith;

import static java.util.concurrent.TimeUnit.SECONDS;
import static org.junit.Assert.assertEquals;
import static org.junit.Assert.assertTrue;

@Slf4j
@RunWith(SystemTestRunner.class)
public class MultiReaderWriterWithFailOverTest {
    private static final String STREAM_NAME = "testMultiReaderWriterStream";
    private static final int NUM_WRITERS = 5;
    private static final int NUM_READERS = 5;
    private static final int WRITER_MAX_BACKOFF_MILLIS = 5 * 1000;
    private static final int WRITER_MAX_RETRY_ATTEMPTS = 15;
    private List<EventStreamReader<Long>> readerList = new ArrayList<>();
    private List<EventStreamWriter<Long>> writerList = new ArrayList<>();
    private ExecutorService executorService;
    private AtomicBoolean stopReadFlag;
    private AtomicBoolean stopWriteFlag;
    private AtomicLong eventData;
    private AtomicLong eventReadCount;
    private ConcurrentLinkedQueue<Long> eventsReadFromPravega;
    private Service controllerInstance = null;
    private Service segmentStoreInstance = null;
    private URI controllerURIDirect = null;
    //zk session timeout to detect failure (30s) +
    // rebalance time to update ownership change (10s) +
    // time taken to start a segment container
    private final int sleepTimeAfterFailover = 60000;

    @Environment
    public static void initialize() throws MarathonException, URISyntaxException {

        //1. Start 1 instance of zookeeper
        Service zkService = new ZookeeperService("zookeeper");
        if (!zkService.isRunning()) {
            zkService.start(true);
        }
        List<URI> zkUris = zkService.getServiceDetails();
        log.debug("Zookeeper service details: {}", zkUris);
        //get the zk ip details and pass it to bk, host, controller
        URI zkUri = zkUris.get(0);

        //2. Start 3 bookies
        Service bkService = new BookkeeperService("bookkeeper", zkUri);
        if (!bkService.isRunning()) {
            bkService.start(true);
        }
        List<URI> bkUris = bkService.getServiceDetails();
        log.debug("Bookkeeper service details: {}", bkUris);

        //3. start 3 instances of pravega controller
        Service conService = new PravegaControllerService("controller", zkUri);
        if (!conService.isRunning()) {
            conService.start(true);
        }
        conService.scaleService(3, true);
        List<URI> conUris = conService.getServiceDetails();
        log.debug("Pravega Controller service  details: {}", conUris);

        // Fetch all the RPC endpoints and construct the client URIs.
        final List<String> uris = conUris.stream().filter(uri -> uri.getPort() == 9092).map(URI::getAuthority)
                .collect(Collectors.toList());

        URI controllerURI = URI.create("tcp://" + String.join(",", uris));
        log.info("Controller Service direct URI: {}", controllerURI);

        //4.start 3 instances of pravega segmentstore
        Service segService = new PravegaSegmentStoreService("segmentstore", zkUri, controllerURI);
        if (!segService.isRunning()) {
            segService.start(true);
        }
        segService.scaleService(3, true);
        List<URI> segUris = segService.getServiceDetails();
        log.debug("Pravega Segmentstore service  details: {}", segUris);

    }

    @Before
    public void setup() {

        // Get zk details to verify if controller, SSS are running
        Service zkService = new ZookeeperService("zookeeper");
        List<URI> zkUris = zkService.getServiceDetails();
        log.debug("Zookeeper service details: {}", zkUris);
        //get the zk ip details and pass it to  host, controller
        URI zkUri = zkUris.get(0);

        // Verify controller is running.
        controllerInstance = new PravegaControllerService("controller", zkUri);
        assertTrue(controllerInstance.isRunning());
        List<URI> conURIs = controllerInstance.getServiceDetails();
        log.info("Pravega Controller service instance details: {}", conURIs);

        // Fetch all the RPC endpoints and construct the client URIs.
        final List<String> uris = conURIs.stream().filter(uri -> uri.getPort() == 9092).map(URI::getAuthority)
                .collect(Collectors.toList());

        controllerURIDirect = URI.create("tcp://" + String.join(",", uris));
        log.info("Controller Service direct URI: {}", controllerURIDirect);

        // Verify segment store is running.
        segmentStoreInstance = new PravegaSegmentStoreService("segmentstore", zkUri, controllerURIDirect);
        assertTrue(segmentStoreInstance.isRunning());
        log.info("Pravega Segmentstore service instance details: {}", segmentStoreInstance.getServiceDetails());

        executorService = Executors.newFixedThreadPool(NUM_READERS + NUM_WRITERS);
    }

    @After
    public void tearDown() {
        controllerInstance.scaleService(1, true);
        segmentStoreInstance.scaleService(1, true);
        executorService.shutdownNow();
    }

    @Test(timeout = 600000)
    public void multiReaderWriterWithFailOverTest() throws Exception {

        String scope = "testMultiReaderWriterScope" + new Random().nextInt(Integer.MAX_VALUE);
        String readerGroupName = "testMultiReaderWriterReaderGroup" + new Random().nextInt(Integer.MAX_VALUE);
        ScalingPolicy scalingPolicy = ScalingPolicy.fixed(NUM_READERS);
        StreamConfiguration config = StreamConfiguration.builder().scope(scope)
                .streamName(STREAM_NAME).scalingPolicy(scalingPolicy).build();
        //get Controller Uri
        URI controllerUri = controllerURIDirect;
        @Cleanup
        ConnectionFactory connectionFactory = new ConnectionFactoryImpl(false);
<<<<<<< HEAD
        @Cleanup
        Controller controller = new ControllerImpl(controllerUri,
                ControllerImplConfig.builder().retryAttempts(1).build(), connectionFactory.getInternalExecutor());
=======
        Controller controller = new ControllerImpl(controllerUri, connectionFactory.getInternalExecutor());
>>>>>>> db542ab4

        eventsReadFromPravega = new ConcurrentLinkedQueue<>();
        stopReadFlag = new AtomicBoolean(false);
        stopWriteFlag = new AtomicBoolean(false);
        eventData = new AtomicLong(0); //data used by each of the writers.
        eventReadCount = new AtomicLong(0); // used by readers to maintain a count of events.

        //create a scope
        try (StreamManager streamManager = new StreamManagerImpl(controllerUri)) {
            Boolean createScopeStatus = streamManager.createScope(scope);
            log.info("Creating scope with scope name {}", scope);
            log.debug("Create scope status {}", createScopeStatus);
            //create a stream
            Boolean createStreamStatus = streamManager.createStream(scope, STREAM_NAME, config);
            log.debug("Create stream status {}", createStreamStatus);
        }

        //get ClientFactory instance
        log.info("Scope passed to client factory {}", scope);
        try (ClientFactory clientFactory = new ClientFactoryImpl(scope, controller, connectionFactory);
             ReaderGroupManager readerGroupManager = ReaderGroupManager.withScope(scope, controllerUri)) {

            log.info("Client factory details {}", clientFactory.toString());
            //create writers
            log.info("Creating {} writers", NUM_WRITERS);
            log.info("Writers writing in the scope {}", scope);
            for (int i = 0; i < NUM_WRITERS; i++) {
                log.info("Starting writer{}", i);
                final EventStreamWriter<Long> writer = clientFactory.createEventWriter(STREAM_NAME,
                        new JavaSerializer<Long>(),
                        EventWriterConfig.builder().maxBackoffMillis(WRITER_MAX_BACKOFF_MILLIS)
                                .retryAttempts(WRITER_MAX_RETRY_ATTEMPTS).build());
                writerList.add(writer);
            }

            //create a reader group
            log.info("Creating Reader group : {}", readerGroupName);
            log.info("Scope passed to readergroup manager {}", scope);

            readerGroupManager.createReaderGroup(readerGroupName, ReaderGroupConfig.builder().startingTime(0).build(),
                    Collections.singleton(STREAM_NAME));
            log.info("Reader group name {} ", readerGroupManager.getReaderGroup(readerGroupName).getGroupName());
            log.info("Reader group scope {}", readerGroupManager.getReaderGroup(readerGroupName).getScope());
            log.info("Online readers {}", readerGroupManager.getReaderGroup(readerGroupName).getOnlineReaders());

            //create readers
            log.info("Creating {} readers", NUM_READERS);
            String readerName = "reader" + new Random().nextInt(Integer.MAX_VALUE);
            log.info("Scope that is seen by readers {}", scope);
            //start reading events
            for (int i = 0; i < NUM_READERS; i++) {
                log.info("Starting reader{}", i);
                log.info("Creating reader with id {}", readerName + i);
                final EventStreamReader<Long> reader = clientFactory.createReader(readerName + i,
                        readerGroupName,
                        new JavaSerializer<Long>(),
                        ReaderConfig.builder().build());
                readerList.add(reader);
            }

            // start writing asynchronously
            List<CompletableFuture<Void>> writerFutureList = new ArrayList<>();
            writerList.forEach(writer -> {
                CompletableFuture<Void> writerFuture = startWriting(eventData, writer, stopWriteFlag);
                writerFutureList.add(writerFuture);
            });

            //start reading asynchronously
            List<CompletableFuture<Void>> readerFutureList = new ArrayList<>();
            readerList.forEach(reader -> {
                CompletableFuture<Void> readerFuture = startReading(eventsReadFromPravega, eventData, eventReadCount, stopReadFlag, reader);
                readerFutureList.add(readerFuture);
            });

            //perform the scaling operations
            performFailoverTest();

            //set the stop write flag to true
            log.info("Stop write flag status {}", stopWriteFlag);
            stopWriteFlag.set(true);

            //wait for writers completion
            log.info("Wait for writers execution to complete");
            FutureHelpers.allOf(writerFutureList).get();

            //set the stop read flag to true
            log.info("Stop read flag status {}", stopReadFlag);
            stopReadFlag.set(true);

            //wait for readers completion
            log.info("Wait for readers execution to complete");
            FutureHelpers.allOf(readerFutureList).get();

            log.info("All writers have stopped. Setting Stop_Read_Flag. Event Written Count:{}, Event Read " +
                    "Count: {}", eventData.get(), eventsReadFromPravega.size());
            assertEquals(eventData.get(), eventsReadFromPravega.size());
            assertEquals(eventData.get(), new TreeSet<>(eventsReadFromPravega).size()); //check unique events.

            cleanUp();

            //delete readergroup
            log.info("Deleting readergroup {}", readerGroupName);
            readerGroupManager.deleteReaderGroup(readerGroupName);
        }
        //seal the stream
        CompletableFuture<Boolean> sealStreamStatus = controller.sealStream(scope, STREAM_NAME);
        log.info("Sealing stream {}", STREAM_NAME);
        assertTrue(sealStreamStatus.get());
        //delete the stream
        CompletableFuture<Boolean> deleteStreamStatus = controller.deleteStream(scope, STREAM_NAME);
        log.info("Deleting stream {}", STREAM_NAME);
        assertTrue(deleteStreamStatus.get());

        //delete the scope
        CompletableFuture<Boolean> deleteScopeStatus = controller.deleteScope(scope);
        log.info("Deleting scope {}", scope);
        assertTrue(deleteScopeStatus.get());
        log.info("Test {} succeeds ", "MultiReaderWriterWithFailOver");
    }

    private void cleanUp() {
        log.info("Closing writers");
        writerList.forEach(writer -> {
            try {
                writer.close();
            } catch (Throwable e) {
                log.error("Error closing reader", e);
            }
        });
        log.info("Closing readers");
        readerList.forEach(reader -> {
            try {
                reader.close();
            } catch (Throwable e) {
                log.error("Error closing reader", e);
            }
        });
    }

    private void performFailoverTest() {

        long currentWriteCount1;
        long currentReadCount1;

        log.info("Test with 3 controller, segmentstore instances running and without a failover scenario");

        currentWriteCount1 = eventData.get();
        currentReadCount1 = eventReadCount.get();

        log.info("Read count without any failover {}", currentReadCount1);
        log.info("Write count without any failover {}", currentWriteCount1);

        int sleepTime;

        //check reads and writes after some random time
        sleepTime = new Random().nextInt(50000) + 3000;
        log.info("Sleeping for {} ", sleepTime);
        Exceptions.handleInterrupted(() -> Thread.sleep(sleepTime));

        long currentWriteCount2;
        long currentReadCount2;

        currentWriteCount2 = eventData.get();
        currentReadCount2 = eventReadCount.get();

        log.info("Read count without any failover after sleep before scaling  {}", currentReadCount2);
        log.info("Write count without any failover after sleep before scaling {}", currentWriteCount2);

        //ensure writes are happening
        assertTrue(currentWriteCount2 > currentWriteCount1);
        //ensure reads are happening
        assertTrue(currentReadCount2 > currentReadCount1);

        //Scale down SSS instances to 2
        segmentStoreInstance.scaleService(2, true);
        Exceptions.handleInterrupted(() -> Thread.sleep(sleepTimeAfterFailover));
        log.info("Scaling down SSS instances from 3 to 2");

        currentWriteCount1 = eventData.get();
        currentReadCount1 = eventReadCount.get();

        log.info("Read count after SSS failover after sleep  {}", currentReadCount1);
        log.info("Write count after SSS failover after sleep {}", currentWriteCount1);

        //ensure writes are happening
        assertTrue(currentWriteCount1 > currentWriteCount2);
        //ensure reads are happening
        assertTrue(currentReadCount1 > currentReadCount2);

        //Scale down controller instances to 2
        controllerInstance.scaleService(2, true);
        Exceptions.handleInterrupted(() -> Thread.sleep(sleepTimeAfterFailover));
        log.info("Scaling down controller instances from 3 to 2");

        currentWriteCount2 = eventData.get();
        currentReadCount2 = eventReadCount.get();

        log.info("Read count after controller failover after sleep  {}", currentReadCount2);
        log.info("Write count after controller failover after sleep  {}", currentWriteCount2);

        //ensure writes are happening
        assertTrue(currentWriteCount2 > currentWriteCount1);
        //ensure reads are happening
        assertTrue(currentReadCount2 > currentReadCount1);

        //Scale down SSS, controller to 1 instance each.
        segmentStoreInstance.scaleService(1, true);
        controllerInstance.scaleService(1, true);
        Exceptions.handleInterrupted(() -> Thread.sleep(sleepTimeAfterFailover));
        log.info("Scaling down  to 1 controller, 1 SSS instance");

        currentWriteCount1 = eventData.get();
        currentReadCount1 = eventReadCount.get();

        log.info("Stop write flag status {}", stopWriteFlag);
        log.info("Stop read flag status {}", stopReadFlag);
        log.info("Event data {}", eventData.get());
        log.info("Read count {}", eventReadCount.get());
        log.info("Read count with SSS and controller failover after sleep {}", currentReadCount1);
        log.info("Write count with SSS and controller failover after sleep {} ", currentWriteCount1);
    }

    private CompletableFuture<Void> startWriting(final AtomicLong data, final EventStreamWriter<Long> writer,
                                                 final AtomicBoolean stopWriteFlag) {
        return CompletableFuture.runAsync(() -> {
            while (!stopWriteFlag.get()) {
                try {
                    long value = data.incrementAndGet();
                    Exceptions.handleInterrupted(() -> Thread.sleep(100));
                    log.debug("Event write count before write call {}", value);
                    writer.writeEvent(String.valueOf(value), value);
                    log.debug("Event write count before flush {}", value);
                    writer.flush();
                    log.debug("Writing event {}", value);
                } catch (Throwable e) {
                    log.error("Test exception writing events: ", e);
                }
            }
            log.info("Closing the writers.Stop write flag status: {}", stopWriteFlag.get());
        }, executorService);
    }

    private CompletableFuture<Void> startReading(final ConcurrentLinkedQueue<Long> readResult, final AtomicLong writeCount, final
    AtomicLong readCount, final AtomicBoolean exitFlag, final EventStreamReader<Long> reader) {
        return CompletableFuture.runAsync(() -> {
            log.info("Exit flag status {}", exitFlag.get());
            log.info("Read count {} and write count {}", readCount.get(), writeCount.get());
            while (!(exitFlag.get() && readCount.get() == writeCount.get())) {
                log.info("Entering read loop");
                // exit only if exitFlag is true  and read Count equals write count.
                try {
                    final Long longEvent = reader.readNextEvent(SECONDS.toMillis(60)).getEvent();
                    log.debug("Reading event {}", longEvent);
                    if (longEvent != null) {
                        //update if event read is not null.
                        readResult.add(longEvent);
                        readCount.incrementAndGet();
                        log.debug("Event read count {}", readCount);
                    } else {
                        log.debug("Read timeout");
                    }
                } catch (Throwable e) {
                    log.error("Test Exception while reading from the stream: ", e);
                }
            }
            log.info("Closing the readers.Stop read flag status: {}", exitFlag.get());
        }, executorService);
    }
}<|MERGE_RESOLUTION|>--- conflicted
+++ resolved
@@ -184,13 +184,8 @@
         URI controllerUri = controllerURIDirect;
         @Cleanup
         ConnectionFactory connectionFactory = new ConnectionFactoryImpl(false);
-<<<<<<< HEAD
-        @Cleanup
         Controller controller = new ControllerImpl(controllerUri,
                 ControllerImplConfig.builder().retryAttempts(1).build(), connectionFactory.getInternalExecutor());
-=======
-        Controller controller = new ControllerImpl(controllerUri, connectionFactory.getInternalExecutor());
->>>>>>> db542ab4
 
         eventsReadFromPravega = new ConcurrentLinkedQueue<>();
         stopReadFlag = new AtomicBoolean(false);
