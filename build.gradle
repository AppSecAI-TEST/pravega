--- conflicted
+++ resolved
@@ -191,7 +191,6 @@
     }
 }
 
-<<<<<<< HEAD
 
 if (System.env.TRAVIS == 'true') {
   allprojects {
@@ -204,8 +203,9 @@
       minHeapSize = '128m'
     }
   }
-=======
+}
+
+
 subprojects {
     task allDeps(type: DependencyReportTask) {}
->>>>>>> 267d1df8
 }