#Configuration values used by Stream Controller Server
config {
  controller.server {
    #Controller Server related configuration
    port = 9090
    selectorThreadCount = 3
    workerThreadCount = 10

<<<<<<< HEAD
    asyncTaskPoolSize = 50

    zk {
=======
    store { # Store related configuration

      type = Zookeeper
>>>>>>> ebee65b2
      connectionString = "localhost:2181"

      stream {
        #Stream Store related configuration
        type = InMemory
        connectionString = "localhost:2181"
      }
      host {
        #Host Store related configuration.
        type = InMemory
        containerCount = 64
      }
    }
  }
}<|MERGE_RESOLUTION|>--- conflicted
+++ resolved
@@ -6,15 +6,11 @@
     selectorThreadCount = 3
     workerThreadCount = 10
 
-<<<<<<< HEAD
     asyncTaskPoolSize = 50
 
-    zk {
-=======
     store { # Store related configuration
 
       type = Zookeeper
->>>>>>> ebee65b2
       connectionString = "localhost:2181"
 
       stream {
