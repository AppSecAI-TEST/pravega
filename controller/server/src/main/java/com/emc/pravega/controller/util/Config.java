/**
 * Licensed to the Apache Software Foundation (ASF) under one
 * or more contributor license agreements.  See the NOTICE file
 * distributed with this work for additional information
 * regarding copyright ownership.  The ASF licenses this file
 * to you under the Apache License, Version 2.0 (the
 * "License"); you may not use this file except in compliance
 * with the License.  You may obtain a copy of the License at
 * <p>
 * http://www.apache.org/licenses/LICENSE-2.0
 * <p>
 * Unless required by applicable law or agreed to in writing, software
 * distributed under the License is distributed on an "AS IS" BASIS,
 * WITHOUT WARRANTIES OR CONDITIONS OF ANY KIND, either express or implied.
 * See the License for the specific language governing permissions and
 * limitations under the License.
 */
package com.emc.pravega.controller.util;

import com.typesafe.config.ConfigFactory;

/**
 * This is a utility used to read configuration. It can be configured to read custom configuration
 * files by setting the following system properties conf.file= < FILE PATH > or conf.resource=< Resource Name>. By default
 * it reads application.conf if no system property is set. Reference: {@link ConfigFactory#defaultApplication()}
 */
public final class Config {
    private final static com.typesafe.config.Config CONFIG = ConfigFactory.defaultApplication();

    //RPC Server configuration
    public static final int SERVER_PORT = CONFIG.getInt("config.controller.server.port");
    public static final int SERVER_SELECTOR_THREAD_COUNT = CONFIG.getInt("config.controller.server.selectorThreadCount");
    public static final int SERVER_WORKER_THREAD_COUNT = CONFIG.getInt("config.controller.server.workerThreadCount");
<<<<<<< HEAD
    public static final int SERVER_MAX_READ_BUFFER_BYTES = CONFIG.getInt("config.controller.server.maxReadBufferBytes");
=======
    public static final int ASYNC_TASK_POOL_SIZE = CONFIG.getInt("config.controller.server.asyncTaskPoolSize");
>>>>>>> cdb9d916

    //Store configuration.
    //Stream store configuration.
    public static final String STREAM_STORE_TYPE = CONFIG.getString("config.controller.server.store.stream.type");
    public static final String STREAM_STORE_CONNECTION_STRING = CONFIG.getString("config.controller.server.store.stream.connectionString");

    //HostStore configuration.
    public static final String HOST_STORE_TYPE = CONFIG.getString("config.controller.server.store.host.type");
    public static final int HOST_STORE_CONTAINER_COUNT = CONFIG.getInt("config.controller.server.store.host.containerCount");

    //TaskStore configuration
    public static final String STORE_TYPE = CONFIG.getString("config.controller.server.store.type");
    public static final String STORE_CONNECTION_STRING = CONFIG.getString("config.controller.server.store.connectionString");
}<|MERGE_RESOLUTION|>--- conflicted
+++ resolved
@@ -31,11 +31,8 @@
     public static final int SERVER_PORT = CONFIG.getInt("config.controller.server.port");
     public static final int SERVER_SELECTOR_THREAD_COUNT = CONFIG.getInt("config.controller.server.selectorThreadCount");
     public static final int SERVER_WORKER_THREAD_COUNT = CONFIG.getInt("config.controller.server.workerThreadCount");
-<<<<<<< HEAD
     public static final int SERVER_MAX_READ_BUFFER_BYTES = CONFIG.getInt("config.controller.server.maxReadBufferBytes");
-=======
     public static final int ASYNC_TASK_POOL_SIZE = CONFIG.getInt("config.controller.server.asyncTaskPoolSize");
->>>>>>> cdb9d916
 
     //Store configuration.
     //Stream store configuration.
